--- conflicted
+++ resolved
@@ -103,9 +103,6 @@
 This optimization was done for const $op var, var $op const, and now it was done for call $op call. This makes it so one operation does more things in one go,
 rather than calling another LambdaFunction for each side.
 
-<<<<<<< HEAD
-This had a small perf improvement for fib (2.7%) but nothing on perf.rinha.
-=======
 This had a small perf improvement for fib (2.7%) but nothing on perf.rinha.
 
 13 - Closure fix
@@ -212,4 +209,9 @@
 There is also big_loop.rinha that counts to 2 billion. It goes from 60s to 47s.
 
 I implemented for 2 items up to 5 but those don't seem to help too much in perf.rinha.
->>>>>>> ec55e3ae
+
+17 - Pass call frame along
+
+Instead of ec.frame(), just pass the current call frame along in the LambdaFunction.
+
+Massive improvements! 1.95 down to 1.55!